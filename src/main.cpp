--- conflicted
+++ resolved
@@ -171,29 +171,11 @@
         mitsuba->Move(Vector3(-4.5, 1.2, -4.5));
         mitsuba->Scale(2);
         mitsuba->GetChild(0)->GetMaterial().diffuse_color = Vector4(1.0);
-<<<<<<< HEAD
-        mitsuba->GetChild(0)->GetMaterial().SetParameter("Emissiveness", 60.0f);
-=======
         mitsuba->GetChild(0)->GetMaterial().SetParameter(MATERIAL_PARAMETER_EMISSIVENESS, 60.0f);
->>>>>>> 05bfd5e6
         for (size_t i = 0; i < mitsuba->NumChildren(); i++) {
             if (mitsuba->GetChild(i)->GetRenderable() == nullptr) {
                 continue;
             }
-<<<<<<< HEAD
-
-            if (voxel_debug)
-                mitsuba->GetChild(i)->GetRenderable()->SetShader(ShaderManager::GetInstance()->GetShader<GIVoxelDebugShader>(ShaderProperties()));
-        }
-        top->AddChild(mitsuba);
-
-        /*auto sponza = AssetManager::GetInstance()->LoadFromFile<Entity>("res/models/sponza/sponza.obj");
-        sponza->Scale(Vector3(0.1f));
-        //if (voxel_debug) {
-            for (size_t i = 0; i < sponza->NumChildren(); i++) {
-                sponza->GetChild(i)->GetMaterial().SetParameter("shininess", 0.1f);
-                sponza->GetChild(i)->GetMaterial().SetParameter("roughness", 0.8f);
-=======
 
             if (voxel_debug)
                 mitsuba->GetChild(i)->GetRenderable()->SetShader(ShaderManager::GetInstance()->GetShader<GIVoxelDebugShader>(ShaderProperties()));
@@ -207,7 +189,6 @@
             for (size_t i = 0; i < sponza->NumChildren(); i++) {
                 sponza->GetChild(i)->GetMaterial().SetParameter(MATERIAL_PARAMETER_METALNESS, 0.2f);
                 sponza->GetChild(i)->GetMaterial().SetParameter(MATERIAL_PARAMETER_ROUGHNESS, 0.8f);
->>>>>>> 05bfd5e6
                 if (sponza->GetChild(i)->GetRenderable() == nullptr) {
                     continue;
                 }
@@ -216,15 +197,10 @@
                 }
             }
         //}
-<<<<<<< HEAD
-        top->AddChild(sponza);*/
-        /*{
-=======
         sponza->AddControl(std::make_shared<EnvMapProbeControl>(Vector3(0.0f, 1.0f, 0.0f)));
         GetScene()->AddChild(sponza);
         return;
         {
->>>>>>> 05bfd5e6
 
             auto street = asset_manager->LoadFromFile<Entity>("models/street/street.obj");
             street->SetName("street");
@@ -234,70 +210,17 @@
             for (size_t i = 0; i < street->NumChildren(); i++) {
                 if (voxel_debug)
                     street->GetChild(i)->GetRenderable()->SetShader(ShaderManager::GetInstance()->GetShader<GIVoxelDebugShader>(ShaderProperties()));
-<<<<<<< HEAD
-                street->GetChild(i)->GetMaterial().SetParameter("shininess", 0.3f);
-                street->GetChild(i)->GetMaterial().SetParameter("roughness", 0.8f);
-=======
->>>>>>> 05bfd5e6
             }
 
             GetScene()->AddChild(street);
             street->UpdateTransform();
-<<<<<<< HEAD
-        }*/
-
-
-        {
-            auto model = AssetManager::GetInstance()->LoadFromFile<Entity>("res/models/conference/conference.obj");
-            model->SetName("model");
-            model->Scale(0.01f);
-
-            for (size_t i = 0; i < model->NumChildren(); i++) {
-                if (voxel_debug)
-                    model->GetChild(i)->GetRenderable()->SetShader(ShaderManager::GetInstance()->GetShader<GIVoxelDebugShader>(ShaderProperties()));
-                model->GetChild(i)->GetMaterial().SetParameter("shininess", 0.2f);
-                model->GetChild(i)->GetMaterial().SetParameter("roughness", 0.8f);
-            }
-
-            top->AddChild(model);
-            model->UpdateTransform();
-        }
-
-        for (int x = 0; x < 5; x++) {
-            for (int z = 0; z < 5; z++) {
-                Vector3 box_position = Vector3(((float(x) - 2.5) * 8), 3.0f, (float(z) - 2.5) * 8);
-                auto box = AssetManager::GetInstance()->LoadFromFile<Entity>("res/models/sphere_hq.obj", true);
-                box->Scale(0.7f);
-
-                for (size_t i = 0; i < box->NumChildren(); i++) {
-                    Vector3 col = Vector3(
-                        MathUtil::Random(0.4f, 1.80f),
-                        MathUtil::Random(0.4f, 1.80f),
-                        MathUtil::Random(0.4f, 1.80f)
-                    ).Normalize();
-=======
-        }
->>>>>>> 05bfd5e6
-
-
-<<<<<<< HEAD
-                    // box->GetChild(0)->GetMaterial().SetTexture("DiffuseMap", AssetManager::GetInstance()->LoadFromFile<Texture2D>("res/textures/steelplate/steelplate1_albedo.png"));
-                    // box->GetChild(0)->GetMaterial().SetTexture("ParallaxMap", AssetManager::GetInstance()->LoadFromFile<Texture2D>("res/textures/steelplate/steelplate1_height.png"));
-                    // box->GetChild(0)->GetMaterial().SetTexture("AoMap", AssetManager::GetInstance()->LoadFromFile<Texture2D>("res/textures/steelplate/steelplate1_ao.png"));
-                    // box->GetChild(0)->GetMaterial().SetTexture("NormalMap", AssetManager::GetInstance()->LoadFromFile<Texture2D>("res/textures/steelplate/steelplate1_normal-ogl.png"));
-                    box->GetChild(i)->GetMaterial().SetParameter("shininess", 0.25f);
-                    box->GetChild(i)->GetMaterial().SetParameter("roughness", 0.8f);
-                    if (voxel_debug)
-                        box->GetChild(i)->GetRenderable()->SetShader(ShaderManager::GetInstance()->GetShader<GIVoxelDebugShader>(ShaderProperties()));
-                   // box->GetChild(i)->GetMaterial().SetParameter("shininess", 0.8f);
-                    //box->GetChild(i)->GetMaterial().SetParameter("roughness", 0.1f);
-                }
-=======
+        }
+
+
         {
             auto model = asset_manager->LoadFromFile<Entity>("models/conference/conference.obj");
             model->SetName("model");
             model->Scale(0.01f);
->>>>>>> 05bfd5e6
 
             for (size_t i = 0; i < model->NumChildren(); i++) {
                 if (voxel_debug)
@@ -403,22 +326,8 @@
         shadows = new PssmShadowMapping(GetCamera(), 4, 120.0f);
         shadows->SetVarianceShadowMapping(true);
 
-        Environment::GetInstance()->SetVCTEnabled(true);
         Environment::GetInstance()->SetShadowsEnabled(false);
         Environment::GetInstance()->SetNumCascades(4);
-<<<<<<< HEAD
-        Environment::GetInstance()->SetProbeEnabled(false);
-        Environment::GetInstance()->GetProbeRenderer()->SetRenderShading(true);
-        Environment::GetInstance()->GetProbeRenderer()->SetRenderTextures(true);
-        Environment::GetInstance()->GetProbeRenderer()->GetProbe()->SetOrigin(Vector3(0, 0, 0));
-
-        m_renderer->GetPostProcessing()->AddFilter<SSAOFilter>("ssao", 5);
-        m_renderer->GetPostProcessing()->AddFilter<BloomFilter>("bloom", 40);
-        //m_renderer->GetPostProcessing()->AddFilter<DepthOfFieldFilter>("depth of field", 50);
-        m_renderer->GetPostProcessing()->AddFilter<GammaCorrectionFilter>("gamma correction", 999);
-        m_renderer->GetPostProcessing()->AddFilter<FXAAFilter>("fxaa", 9999);
-        m_renderer->SetDeferred(true);
-=======
         Environment::GetInstance()->GetProbeManager()->SetEnvMapEnabled(true);
         Environment::GetInstance()->GetProbeManager()->SetSphericalHarmonicsEnabled(true);
         Environment::GetInstance()->GetProbeManager()->SetVCTEnabled(true);
@@ -429,7 +338,6 @@
         //GetRenderer()->GetPostProcessing()->AddFilter<GammaCorrectionFilter>("gamma correction", 100);
         GetRenderer()->GetPostProcessing()->AddFilter<FXAAFilter>("fxaa", 9999);
         GetRenderer()->SetDeferred(true);
->>>>>>> 05bfd5e6
 
         AudioManager::GetInstance()->Initialize();
 
@@ -490,10 +398,6 @@
 
         auto cm = InitCubemap();
 
-<<<<<<< HEAD
-        top->AddControl(std::make_shared<SkydomeControl>(cam));
-        // top->AddControl(std::make_shared<SkyboxControl>(cam, nullptr));
-=======
         GetScene()->AddControl(std::make_shared<SkydomeControl>(GetCamera()));
 
         bool write = false;
@@ -539,7 +443,6 @@
                 Vector3 box_position = Vector3(((float(x) - 2.5) * 8), 3.0f, (float(z) - 2.5) * 8);
                 auto box = asset_manager->LoadFromFile<Entity>("models/sphere_hq.obj", true);
                 box->Scale(0.7f);
->>>>>>> 05bfd5e6
 
                 for (size_t i = 0; i < box->NumChildren(); i++) {
                     Vector3 col = Vector3(
@@ -548,15 +451,6 @@
                         MathUtil::Random(0.4f, 1.80f)
                     ).Normalize();
 
-<<<<<<< HEAD
-        /*auto hydrant = AssetManager::GetInstance()->LoadFromFile<Entity>("res/models/FireHydrant/FireHydrantMesh.obj");
-        hydrant->GetChild(0)->GetMaterial().SetTexture("DiffuseMap", AssetManager::GetInstance()->LoadFromFile<Texture>("res/models/FireHydrant/fire_hydrant_Base_Color.png"));
-        hydrant->GetChild(0)->GetMaterial().SetTexture("NormalMap", AssetManager::GetInstance()->LoadFromFile<Texture>("res/models/FireHydrant/fire_hydrant_Normal_OpenGL.png"));
-        hydrant->GetChild(0)->GetMaterial().SetTexture("AoMap", AssetManager::GetInstance()->LoadFromFile<Texture>("res/models/FireHydrant/fire_hydrant_Mixed_AO.png"));
-        hydrant->GetChild(0)->GetMaterial().SetParameter("Emissiveness", 3.5f);
-        hydrant->Scale(Vector3(5.0f));
-        top->AddChild(hydrant);*/
-=======
                     box->GetChild(i)->GetMaterial().diffuse_color = Vector4(
                         1,//col.x,
                         1,//col.y,
@@ -573,7 +467,6 @@
                     //box->GetChild(i)->GetMaterial().SetParameter(MATERIAL_PARAMETER_METALNESS, x / 5.0f);
                     //box->GetChild(i)->GetMaterial().SetParameter(MATERIAL_PARAMETER_ROUGHNESS, z / 5.0f);
                 }
->>>>>>> 05bfd5e6
 
                 box->SetLocalTranslation(box_position);
                 GetScene()->AddChild(box);
