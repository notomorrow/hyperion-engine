#if !VCT_ENABLED
#error "VCT_ENABLED must be set to true to include this header"
#endif

<<<<<<< HEAD
#define $VCT_SPECULAR_MAX_LEN 0.5
#define $VCT_SPECULAR_CONE_SIZE 0.1
#define $VCT_DIFFUSE_MAX_LEN 0.1
#define $VCT_DIFFUSE_CONE_SIZE 0.2
#define $VCT_NORMAL_OFFSET 0.01
=======
#define $VCT_SPECULAR_MAX_LEN 0.3
#define $VCT_SPECULAR_CONE_SIZE 0.05
#define $VCT_DIFFUSE_MAX_LEN 0.5
#define $VCT_DIFFUSE_CONE_SIZE 1.0
#define $VCT_NORMAL_OFFSET 0.015
>>>>>>> 05bfd5e6

uniform sampler3D VoxelMap[$VCT_NUM_MAPS];
uniform vec3 VoxelProbePosition;
uniform mat4 WorldToVoxel;

vec4 voxelFetch(vec3 pos, vec3 dir, float lod)
{
	return textureLod(VoxelMap[0], pos, lod) + textureLod(VoxelMap[1], pos, lod) + textureLod(VoxelMap[2], pos, lod) +
		textureLod(VoxelMap[3], pos, lod) + textureLod(VoxelMap[4], pos, lod) + textureLod(VoxelMap[5], pos, lod);
	
	vec4 sampleX =
		dir.x < 0.0
		? textureLod(VoxelMap[0], pos, lod)
		: textureLod(VoxelMap[1], pos, lod);
	
	vec4 sampleY =
		dir.y < 0.0
		? textureLod(VoxelMap[2], pos, lod)
		: textureLod(VoxelMap[3], pos, lod);
	
	vec4 sampleZ =
		dir.z < 0.0
		? textureLod(VoxelMap[4], pos, lod)
		: textureLod(VoxelMap[5], pos, lod);
	
	vec3 sampleWeights = abs(dir);
	float invSampleMag = 1.0 / (sampleWeights.x + sampleWeights.y + sampleWeights.z + .0001);
	sampleWeights *= invSampleMag;
	
	vec4 filtered = 
		sampleX * sampleWeights.x
		+ sampleY * sampleWeights.y
		+ sampleZ * sampleWeights.z;

	filtered.a = 1.0;
	return filtered;
}

vec3 scaleAndBias(const vec3 p) { return 0.5f * p + vec3(0.5f); }

vec4 voxelTraceCone(float minVoxelDiameter, vec3 origin, vec3 dir, float coneRatio, float maxDist)
{
	float minVoxelDiameterInv = 1.0/minVoxelDiameter;
	vec3 samplePos = origin;
	vec4 accum = vec4(0.0);
	float minDiameter = minVoxelDiameter;
	float startDist = minDiameter;
	float dist = startDist;
	vec4 fadeCol = vec4(0.0, 0.0, 0.0, 0.0);
	while (dist <= maxDist && accum.w < 1.0)
	{
		float sampleDiameter = max(minDiameter, coneRatio * dist);
		float sampleLOD = log2(sampleDiameter * minVoxelDiameterInv);
		vec3 samplePos = origin + dir * dist;
		vec4 sampleValue = voxelFetch(samplePos, -dir, sampleLOD);
		sampleValue = mix(sampleValue,fadeCol, clamp(dist/maxDist, 0.0, 1.0));
		float sampleWeight = (1.0 - accum.w);
		accum += sampleValue * sampleWeight;
		dist += sampleDiameter;
	}
	return accum;
}


vec3 decodeVoxelPosition(vec3 voxelPosition)
{
	//return scaleAndBias(v_voxelPosition.xyz);
	vec4 voxelPos = WorldToVoxel * vec4(voxelPosition, 1.0);
	voxelPos.xyz *= 1.0 / voxelPos.w;
	//return voxelPos.xyz;
	
	float voxelImageSize = float($VCT_MAP_SIZE);
	float halfVoxelImageSize = voxelImageSize * 0.5;

	return clamp((vec3((voxelPosition - VoxelProbePosition) * $VCT_SCALE) + vec3(halfVoxelImageSize)) / vec3(voxelImageSize), vec3(0.0), vec3(1.0));
}

vec4 VCTDiffuse(vec3 position, vec3 normal, vec3 camera, vec3 tangent, vec3 bitangent, float roughness)
{
	float voxelImageSize = float($VCT_MAP_SIZE);
	
	vec3 voxelPosition = decodeVoxelPosition(position) + (normal * $VCT_NORMAL_OFFSET);
	
<<<<<<< HEAD
	float roughnessConversion = 0.0;//mix(-0.1, 4.0, roughness);
=======
	float roughnessConversion = mix(-0.1, 2.0, roughness);
>>>>>>> 05bfd5e6

	vec4 coneTraceRes = vec4(0.0);

	coneTraceRes += voxelTraceCone(1.0/voxelImageSize, voxelPosition, normalize(normal), $VCT_DIFFUSE_CONE_SIZE + roughnessConversion, $VCT_DIFFUSE_MAX_LEN);
	coneTraceRes += 0.707 * voxelTraceCone(1.0/voxelImageSize, voxelPosition, normalize(normal+tangent), $VCT_DIFFUSE_CONE_SIZE + roughnessConversion, $VCT_DIFFUSE_MAX_LEN);
	coneTraceRes += 0.707 * voxelTraceCone(1.0/voxelImageSize, voxelPosition, normalize(normal-tangent), $VCT_DIFFUSE_CONE_SIZE + roughnessConversion, $VCT_DIFFUSE_MAX_LEN);
	coneTraceRes += 0.707 * voxelTraceCone(1.0/voxelImageSize, voxelPosition, normalize(normal+bitangent), $VCT_DIFFUSE_CONE_SIZE + roughnessConversion, $VCT_DIFFUSE_MAX_LEN);
	coneTraceRes += 0.707 * voxelTraceCone(1.0/voxelImageSize, voxelPosition, normalize(normal-bitangent), $VCT_DIFFUSE_CONE_SIZE + roughnessConversion, $VCT_DIFFUSE_MAX_LEN);
	
	vec4 diff = coneTraceRes / 5.0;
	return diff;
	//return CalculateFogLinear(diff, vec4(diff.rgb, 0.0), position, VoxelProbePosition, 40, 60);
}

vec4 VCTSpecular(vec3 position, vec3 normal, vec3 camera, float roughness)
{
	float voxelImageSize = float($VCT_MAP_SIZE);

	vec3 viewVector = normalize(position - camera);
	vec3 reflectionDir = reflect(viewVector, normalize(normal));
	
	vec3 voxelPosition = decodeVoxelPosition(position) + (normal * $VCT_NORMAL_OFFSET);
	
<<<<<<< HEAD
	float roughnessConversion = 0.0;//mix(-0.1, 4.0, roughness);
=======
	float roughnessConversion = mix(-0.1, 0.1, roughness);
>>>>>>> 05bfd5e6
	
	vec4 spec = voxelTraceCone(1.0 / voxelImageSize, voxelPosition, normalize(reflectionDir), $VCT_SPECULAR_CONE_SIZE + roughnessConversion, $VCT_SPECULAR_MAX_LEN);
	return spec;
	//return CalculateFogLinear(spec, vec4(spec.rgb, 0.0), position, camera, 40, 60);
}<|MERGE_RESOLUTION|>--- conflicted
+++ resolved
@@ -2,19 +2,11 @@
 #error "VCT_ENABLED must be set to true to include this header"
 #endif
 
-<<<<<<< HEAD
-#define $VCT_SPECULAR_MAX_LEN 0.5
-#define $VCT_SPECULAR_CONE_SIZE 0.1
-#define $VCT_DIFFUSE_MAX_LEN 0.1
-#define $VCT_DIFFUSE_CONE_SIZE 0.2
-#define $VCT_NORMAL_OFFSET 0.01
-=======
 #define $VCT_SPECULAR_MAX_LEN 0.3
 #define $VCT_SPECULAR_CONE_SIZE 0.05
 #define $VCT_DIFFUSE_MAX_LEN 0.5
 #define $VCT_DIFFUSE_CONE_SIZE 1.0
 #define $VCT_NORMAL_OFFSET 0.015
->>>>>>> 05bfd5e6
 
 uniform sampler3D VoxelMap[$VCT_NUM_MAPS];
 uniform vec3 VoxelProbePosition;
@@ -98,11 +90,7 @@
 	
 	vec3 voxelPosition = decodeVoxelPosition(position) + (normal * $VCT_NORMAL_OFFSET);
 	
-<<<<<<< HEAD
-	float roughnessConversion = 0.0;//mix(-0.1, 4.0, roughness);
-=======
 	float roughnessConversion = mix(-0.1, 2.0, roughness);
->>>>>>> 05bfd5e6
 
 	vec4 coneTraceRes = vec4(0.0);
 
@@ -126,11 +114,7 @@
 	
 	vec3 voxelPosition = decodeVoxelPosition(position) + (normal * $VCT_NORMAL_OFFSET);
 	
-<<<<<<< HEAD
-	float roughnessConversion = 0.0;//mix(-0.1, 4.0, roughness);
-=======
 	float roughnessConversion = mix(-0.1, 0.1, roughness);
->>>>>>> 05bfd5e6
 	
 	vec4 spec = voxelTraceCone(1.0 / voxelImageSize, voxelPosition, normalize(reflectionDir), $VCT_SPECULAR_CONE_SIZE + roughnessConversion, $VCT_SPECULAR_MAX_LEN);
 	return spec;
